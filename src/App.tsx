--- conflicted
+++ resolved
@@ -7,12 +7,9 @@
 
 import Explore from "./pages/explore";
 import Profile from "./pages/profile";
-<<<<<<< HEAD
-import ArticlePage from "./pages/article";
-=======
 import Saved from "./pages/saved";
 import Results from "./pages/results";
->>>>>>> d834c3d6
+import ArticlePage from "./pages/article";
 
 import { initializeApp } from 'firebase/app';
 import { ResultsProvider, useResults } from "./context/ResultsContext";
@@ -556,143 +553,9 @@
       </div>
     </div>
 
-<<<<<<< HEAD
-    {/* Scrollable Results Area */}
-    <div
-      style={{
-        flex: 1,
-        overflowY: "auto",
-        width: "100%",
-        maxWidth: 1000,
-        padding: "0 20px 40px",
-      }}
-    >
-      {/* Status & Controls */}
-      <div
-        style={{
-          display: "flex",
-          justifyContent: "space-between",
-          alignItems: "center",
-          margin: "20px 0 10px",
-          flexWrap: "wrap",
-          color: "#666",
-        }}
-      >
-        <div>
-          {results.length} result{results.length !== 1 ? "s" : ""}{" "}
-          {results.length > 0 && (
-            <> — page {page} / {totalPages}</>
-          )}
-        </div>
-
-        <div style={{ display: "flex", gap: 8, alignItems: "center" }}>
-          <label style={{ fontSize: 13, color: "#666" }}>
-            Page size:
-            <select
-              value={pageSize}
-              onChange={(e) => setPageSize(Number(e.target.value))}
-              style={{ marginLeft: 6 }}
-            >
-              {[5, 10, 20, 50].map((n) => (
-                <option key={n} value={n}>
-                  {n}
-                </option>
-              ))}
-            </select>
-          </label>
-        </div>
-      </div>
-
-      {/* Results List */}
-      <div>
-        {pageResults.length === 0 && (
-          <div style={{ color: "#666" }}>No results on this page.</div>
-        )}
-        {pageResults.map((r) => (
-          <Link
-            key={r.id}
-            to={`/article/${encodeURIComponent(r.id)}`}
-            style={{ textDecoration: "none", color: "inherit" }}
-          >
-            <div
-              key={r.id}
-              style={{ padding: 12, borderBottom: "1px solid #eee" }}
-            >
-              <div style={{ fontSize: 16, fontWeight: 600 }}>
-                <span
-                  dangerouslySetInnerHTML={{
-                    __html: highlightHtml(r.title, query),
-                  }}
-                />
-              </div>
-              <div style={{ fontSize: 12, color: "#666", margin: "6px 0" }}>
-                {r.matches ? `${r.matches} match(es)` : ""}
-              </div>
-              <div style={{ whiteSpace: "pre-wrap", marginTop: 4 }}>
-                <span
-                  dangerouslySetInnerHTML={{
-                    __html: highlightHtml(r.excerpt, query),
-                  }}
-                />
-              </div>
-              <div
-                style={{ marginTop: 6, fontSize: 12, color: "#999" }}
-              >
-                score: {r.score}
-              </div>
-            </div>
-          </Link>
-        ))}
-      </div>
-
-      {/* Pagination (centered) */}
-      <div
-        style={{
-          display: "flex",
-          gap: 8,
-          justifyContent: "center",
-          marginTop: 16,
-          flexWrap: "wrap",
-        }}
-      >
-        <button onClick={() => setPage(1)} disabled={page === 1}>
-          « First
-        </button>
-        <button
-          onClick={() => setPage((p) => Math.max(1, p - 1))}
-          disabled={page === 1}
-        >
-          ‹ Prev
-        </button>
-        <div
-          style={{
-            padding: "6px 10px",
-            border: "1px solid #eee",
-            borderRadius: 6,
-            minWidth: 120,
-            textAlign: "center",
-          }}
-        >
-          Page {page} of {totalPages}
-        </div>
-        <button
-          onClick={() => setPage((p) => Math.min(totalPages, p + 1))}
-          disabled={page === totalPages}
-        >
-          Next ›
-        </button>
-        <button
-          onClick={() => setPage(totalPages)}
-          disabled={page === totalPages}
-        >
-          Last »
-        </button>
-      </div>
-=======
     {/* Results are shown on the separate Results page after search completes. */}
     <div style={{ padding: 40, textAlign: "center", color: "#666" }}>
       <em>Search results will open on the Results page automatically after you run a search.</em>
->>>>>>> d834c3d6
     </div>
   </div>
 );
@@ -702,17 +565,6 @@
 
 export default function App() {
   return (
-<<<<<<< HEAD
-        <Router>
-      <Navbar />
-      <Routes>
-        <Route path="/" element={<SearchPage />} />
-        <Route path="/explore" element={<Explore/>} />
-        <Route path="/profile" element={<Profile />} />
-        <Route path="/article/:id" element={<ArticlePage />} />
-      </Routes>
-    </Router>
-=======
     <ResultsProvider>
       <Router>
         <Navbar />
@@ -722,9 +574,9 @@
           <Route path="/results" element={<Results/>} />
           <Route path="/saved" element={<Saved/>} />
           <Route path="/profile" element={<Profile />} />
+        <Route path="/article/:id" element={<ArticlePage />} />
         </Routes>
       </Router>
     </ResultsProvider>
->>>>>>> d834c3d6
   );
 }