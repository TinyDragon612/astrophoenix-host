--- conflicted
+++ resolved
@@ -2,12 +2,8 @@
 import { MANIFEST_URL, BASE_URL } from "./config";
 import type { Doc, SearchResult } from "./types";
 import Fuse from "fuse.js";
-<<<<<<< HEAD
-import "tailwindcss";
-
-=======
-import AI from "./call_gpt";
->>>>>>> ee5a8dc3
+import AI from "./call_gpt";import "tailwindcss";
+
 import { initializeApp } from 'firebase/app';
 
 /**
